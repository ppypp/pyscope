--- conflicted
+++ resolved
@@ -471,13 +471,7 @@
                 "queue_fname", self._queue_fname
             )
             if not self._queue_fname.exists():
-<<<<<<< HEAD
                 logger.warning("Queue file %s does not exist, setting to None", qf)
-=======
-                logger.warning(
-                    "Queue file %s does not exist, setting to None" % qf
-                )
->>>>>>> 0a2673d7
                 self._queue_fname = None
         else:
             self._queue_fname = None
@@ -760,15 +754,10 @@
             logger.debug("Newest schedule: %s", fname)
 
             # Compare to current schedule filename
-<<<<<<< HEAD
-            if not os.path.exists(self._schedules_path + fname):
-                logger.exception("Schedule file error, waiting for new schedule...")
-=======
             if not os.path.exists(self.schedules_path + fname):
                 logger.exception(
                     "Schedule file error, waiting for new schedule..."
                 )
->>>>>>> 0a2673d7
                 time.sleep(1)
                 continue
             schedule = table.Table.read(
@@ -780,15 +769,10 @@
                 )
                 time.sleep(1)
                 continue
-<<<<<<< HEAD
-            if self._schedules_path / fname == self._schedule_fname:
-                logger.debug("Schedule already loaded, waiting for new schedule...")
-=======
             if self.schedules_path / fname == self._schedule_fname:
                 logger.debug(
                     "Schedule already loaded, waiting for new schedule..."
                 )
->>>>>>> 0a2673d7
                 time.sleep(1)
                 continue
             else:
@@ -852,15 +836,10 @@
             logger.exception("Schedule failed validation, exiting...")
             return
 
-<<<<<<< HEAD
-        logger.info("Saving schedule to file: %s", self._schedule_fname)
-        self._schedule.write(self._schedule_fname, format="ascii.ecsv", overwrite=True)
-=======
         logger.info("Saving schedule to file: %s" % self._schedule_fname)
         self._schedule.write(
             self._schedule_fname, format="ascii.ecsv", overwrite=True
         )
->>>>>>> 0a2673d7
 
         # Sort schedule by start time
         self._schedule.sort("start_time")
@@ -1660,15 +1639,8 @@
             # TODO: Make this better - temporary fix 2024-11-15
             # Check if focuser is outside of self.autofocus_midpoint +/- 2000
             if (
-<<<<<<< HEAD
                 self.observatory.focuser.Position < self.autofocus_midpoint - 2000
                 or self.observatory.focuser.Position > self.autofocus_midpoint + 2000
-=======
-                self.observatory.focuser.Position
-                < self.autofocus_midpoint - 1000
-                or self.observatory.focuser.Position
-                > self.autofocus_midpoint + 1000
->>>>>>> 0a2673d7
             ):
                 logger.info(
                     "Focuser position is outside of autofocus_midpoint +/- 2000, moving to autofocus_midpoint..."
