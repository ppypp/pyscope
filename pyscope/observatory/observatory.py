--- conflicted
+++ resolved
@@ -1256,11 +1256,8 @@
                     hdr_dict.pop(key, None)
 
         # hdr_dict = {k: v for k, v in hdr_dict.items() if k in allowed_overwrite}
-<<<<<<< HEAD
-=======
         for key, value in hdr_dict.items():
             print(key, value)
->>>>>>> 19bd3096
         hdr.update(hdr_dict)
 
     def save_last_image(
@@ -3702,13 +3699,10 @@
             info["TELDRV"][0].replace("\r", "\\r").replace("\n", "\\n"),
             info["TELDRV"][1],
         )
-<<<<<<< HEAD
         info["TELDRV"] = (
             "".join([i if ord(i) < 128 else " " for i in info["TELDRV"][0]]),
             info["TELDRV"][1],
         )
-=======
->>>>>>> 19bd3096
         try:
             info["TELALT"] = (self.telescope.Altitude, info["TELALT"][1])
         except:
