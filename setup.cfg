[metadata]
name = pyscope
version = attr: pyscope.__version__
author = Walter Golay
author_email = wgolay@cfa.harvard.edu
project_urls =
    Source = https://github.com/macro-consortium/pyscope
    Documentation = https://pyscope.readthedocs.io/en/latest/
description = A python package for controlling small optical telescopes
long_description = file: README.rst
long_description_content_type = text/x-rst
keywords = astronomy, astrophysics, telescope, astrophotography, astrometry, photometry, python, automation, ascom, astropy, observatory, observatory automation
license = AGPLv3
classifiers =
    Development Status :: 4 - Beta
    Intended Audience :: Developers
    Intended Audience :: End Users/Desktop
    Intended Audience :: Other Audience
    Intended Audience :: Science/Research
    Intended Audience :: Education
    License :: OSI Approved :: GNU Affero General Public License v3 or later (AGPLv3+)
    Natural Language :: English
    Operating System :: Microsoft :: Windows
    Operating System :: OS Independent
    Programming Language :: Python :: 3.12
    Topic :: Education
    Topic :: Scientific/Engineering :: Astronomy
    Topic :: Scientific/Engineering :: Image Processing

[options]
packages = find:
python_requires = >=3.12
zip_safe = False
include_package_data = True
install_requires = file: requirements.txt

[options.entry_points]
console_scripts =
    init-queue = pyscope.telrun.init_queue:init_queue_cli
    init-telrun-dir = pyscope.telrun.init_dirs:init_telrun_dir_cli
    exoplanet-transits = pyscope.telrun.exoplanet_transits:exoplanet_transits_cli
    mk-mosaic-schedule = pyscope.telrun.mk_mosaic_schedule:mk_mosaic_schedule_cli
    rst = pyscope.telrun.rst:rst_cli
    survey-builder = pyscope.telrun.survey_builder:survey_builder_cli
    schedule-report = pyscope.telrun.reports:schedule_report_cli
    summary-report = pyscope.telrun.reports:summary_report_cli
    schedtel = pyscope.telrun.schedtel:schedtel_cli
    plot-schedule-gantt = pyscope.telrun.schedtel:plot_schedule_gantt_cli
    start-telrun-operator = pyscope.telrun.startup:start_telrun_operator_cli
    fitslist = pyscope.reduction.fitslist:fitslist_cli
    collect-calibration-set = pyscope.observatory.collect_calibration_set:collect_calibration_set_cli
    reduce-calibration-set = pyscope.reduction.reduce_calibration_set:reduce_calibration_set_cli
    avg-fits = pyscope.reduction.avg_fits:avg_fits_cli
    ccd-calib = pyscope.reduction.ccd_calib:ccd_calib_cli
    calib-images = pyscope.reduction.calib_images:calib_images_cli
    astrometry-net-wcs = pyscope.reduction.astrometry_net_wcs:astrometry_net_wcs_cli
    maxim-pinpoint-wcs = pyscope.reduction.maxim_pinpoint_wcs:maxim_pinpoint_wcs_cli
    pinpoint-wcs = pyscope.reduction.pinpoint_wcs:pinpoint_wcs_cli
    twirl-wcs = pyscope.reduction.twirl_wcs:twirl_wcs_cli
    detect-sources-photutils = pyscope.analysis.detect_sources_photutils:detect_sources_photutils_cli
    calc-zmag = pyscope.analysis.calc_zmag:calc_zmag_cli

[options.extras_require]
docs =
    sphinx==8.0.2
    sphinx-astropy[confv2]==1.9.1
    sphinx-favicon==1.0.1
    sphinxcontrib-programoutput==0.18

tests =
    pytest-doctestplus==1.3.0
    pytest-cov==6.0.0
    pytest==8.3.3

dev =
    docutils==0.21.2
    black==24.10.0
    esbonio==0.16.5
    isort==5.13.2
<<<<<<< HEAD
    pre-commit==4.0.1
    pytest==8.1.1
    pytest-cov==5.0.0
=======
    pytest-cov==6.0.0
    pytest==8.3.3
    pre-commit==3.8.0
>>>>>>> 4acec6d0
    pytest-order==1.3.0
    sphinx==8.0.2
    sphinx-astropy[confv2]==1.9.1
    sphinx-favicon==1.0.1
    sphinxcontrib-programoutput==0.18
    twine==5.1.1

[options.package_data]
pyscope = *.txt<|MERGE_RESOLUTION|>--- conflicted
+++ resolved
@@ -77,15 +77,9 @@
     black==24.10.0
     esbonio==0.16.5
     isort==5.13.2
-<<<<<<< HEAD
-    pre-commit==4.0.1
-    pytest==8.1.1
-    pytest-cov==5.0.0
-=======
     pytest-cov==6.0.0
     pytest==8.3.3
-    pre-commit==3.8.0
->>>>>>> 4acec6d0
+    pre-commit==4.0.1
     pytest-order==1.3.0
     sphinx==8.0.2
     sphinx-astropy[confv2]==1.9.1
