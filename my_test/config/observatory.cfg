--- conflicted
+++ resolved
@@ -3,11 +3,7 @@
 instrument_name = Simulator Telecope
 instrument_description = ASCOM Alpaca Simulator Server
 latitude = 42d22m53.41000s
-<<<<<<< HEAD
-longitude = -77d54m43.85272s
-=======
 longitude = -115d19m33.40866s
->>>>>>> 68730679
 elevation = 20.0
 diameter = 0.508
 focal_length = 3.454
